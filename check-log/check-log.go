package main

import (
	"bufio"
	"crypto/md5"
	"fmt"
	"io"
	"io/ioutil"
	"log"
	"os"
	"path/filepath"
	"regexp"
	"strconv"
	"strings"

	"github.com/jessevdk/go-flags"
	"github.com/mackerelio/checkers"
	"github.com/mattn/go-encoding"
)

type logOpts struct {
	LogFile         string  `short:"f" long:"file" value-name:"FILE" description:"Path to log file"`
	Pattern         string  `short:"p" long:"pattern" required:"true" value-name:"PAT" description:"Pattern to search for"`
	Exclude         string  `short:"E" long:"exclude" value-name:"PAT" description:"Pattern to exclude from matching"`
	WarnOver        int64   `short:"w" long:"warning-over" description:"Trigger a warning if matched lines is over a number"`
	CritOver        int64   `short:"c" long:"critical-over" description:"Trigger a critical if matched lines is over a number"`
	WarnLevel       float64 `long:"warning-level" value-name:"N" description:"Warning level if pattern has a group"`
	CritLevel       float64 `long:"critical-level" value-name:"N" description:"Critical level if pattern has a group"`
	ReturnContent   bool    `short:"r" long:"return" description:"Return matched line"`
	FilePattern     string  `short:"F" long:"file-pattern" value-name:"FILE" description:"Check a pattern of files, instead of one file"`
	CaseInsensitive bool    `short:"i" long:"icase" description:"Run a case insensitive match"`
	StateDir        string  `short:"s" long:"state-dir" value-name:"DIR" description:"Dir to keep state files under"`
	NoState         bool    `long:"no-state" description:"Don't use state file and read whole logs"`
<<<<<<< HEAD
	Encoding        string  `long:"encoding" description:"Encoding of log file"`
=======
	Missing         string  `long:"missing" default:"UNKNOWN" value-name:"(CRITICAL|WARNING|OK|UNKNOWN)" description:"Exit status when log files missing"`
>>>>>>> b940f2b6
	patternReg      *regexp.Regexp
	excludeReg      *regexp.Regexp
	fileList        []string
	origArgs        []string
}

func (opts *logOpts) prepare() error {
	if opts.LogFile == "" && opts.FilePattern == "" {
		return fmt.Errorf("No log file specified")
	}

	var err error
	if opts.patternReg, err = regCompileWithCase(opts.Pattern, opts.CaseInsensitive); err != nil {
		return fmt.Errorf("pattern is invalid")
	}

	if opts.Exclude != "" {
		opts.excludeReg, err = regCompileWithCase(opts.Exclude, opts.CaseInsensitive)
		if err != nil {
			return fmt.Errorf("exclude pattern is invalid")
		}
	}

	if opts.LogFile != "" {
		opts.fileList = append(opts.fileList, opts.LogFile)
	}

	if opts.FilePattern != "" {
		dirStr := filepath.Dir(opts.FilePattern)
		filePat := filepath.Base(opts.FilePattern)
		reg, err := regCompileWithCase(filePat, opts.CaseInsensitive)
		if err != nil {
			return fmt.Errorf("file-pattern is invalid")
		}

		fileInfos, err := ioutil.ReadDir(dirStr)
		if err != nil {
			return fmt.Errorf("cannot read the directory:" + err.Error())
		}

		for _, fileInfo := range fileInfos {
			if fileInfo.IsDir() {
				continue
			}
			fname := fileInfo.Name()
			if reg.MatchString(fname) {
				opts.fileList = append(opts.fileList, dirStr+string(filepath.Separator)+fileInfo.Name())
			}
		}
	}
	if !validateMissing(opts.Missing) {
		return fmt.Errorf("missing option is invalid")
	}
	return nil
}

func main() {
	ckr := run(os.Args[1:])
	ckr.Name = "LOG"
	ckr.Exit()
}

func regCompileWithCase(ptn string, caseInsensitive bool) (*regexp.Regexp, error) {
	if caseInsensitive {
		ptn = "(?i)" + ptn
	}
	return regexp.Compile(ptn)
}

func validateMissing(missing string) bool {
	switch missing {
	case "CRITICAL", "WARNING", "OK", "UNKNOWN", "":
		return true
	default:
		return false
	}
}

func parseArgs(args []string) (*logOpts, error) {
	var origArgs []string
	copy(origArgs, args)
	opts := &logOpts{}
	_, err := flags.ParseArgs(opts, args)
	opts.origArgs = origArgs
	if opts.StateDir == "" {
		workdir := os.Getenv("MACKEREL_PLUGIN_WORKDIR")
		if workdir == "" {
			workdir = os.TempDir()
		}
		opts.StateDir = filepath.Join(workdir, "check-log")
	}
	return opts, err
}

func run(args []string) *checkers.Checker {
	opts, err := parseArgs(args)
	if err != nil {
		os.Exit(1)
	}

	err = opts.prepare()
	if err != nil {
		return checkers.Unknown(err.Error())
	}

	warnNum := int64(0)
	critNum := int64(0)
	var missingFiles []string
	errorOverall := ""

	for _, f := range opts.fileList {
		_, err := os.Stat(f)
		if err != nil {
			missingFiles = append(missingFiles, f)
			continue
		}
		w, c, errLines, err := opts.searchLog(f)
		if err != nil {
			return checkers.Unknown(err.Error())
		}
		warnNum += w
		critNum += c
		if opts.ReturnContent {
			errorOverall += errLines
		}
	}

	msg := fmt.Sprintf("%d warnings, %d criticals for pattern /%s/.", warnNum, critNum, opts.Pattern)
	if errorOverall != "" {
		msg += "\n" + errorOverall
	}
	checkSt := checkers.OK
	if len(missingFiles) > 0 {
		switch opts.Missing {
		case "OK":
		case "WARNING":
			checkSt = checkers.WARNING
		case "CRITICAL":
			checkSt = checkers.CRITICAL
		default:
			checkSt = checkers.UNKNOWN
		}
		msg += "\n" + fmt.Sprintf("The following %d files are missing.", len(missingFiles))
		for _, f := range missingFiles {
			msg += "\n" + f
		}
	}
	if warnNum > opts.WarnOver {
		checkSt = checkers.WARNING
	}
	if critNum > opts.CritOver {
		checkSt = checkers.CRITICAL
	}
	return checkers.NewChecker(checkSt, msg)
}

func (opts *logOpts) searchLog(logFile string) (int64, int64, string, error) {
	stateFile := getStateFile(opts.StateDir, logFile, opts.origArgs)
	skipBytes := int64(0)
	if !opts.NoState {
		s, err := getBytesToSkip(stateFile)
		if err != nil {
			return 0, 0, "", err
		}
		skipBytes = s
	}

	f, err := os.Open(logFile)
	if err != nil {
		return 0, 0, "", err
	}
	defer f.Close()

	stat, err := f.Stat()
	if err != nil {
		return 0, 0, "", err
	}

	rotated := false
	if stat.Size() < skipBytes {
		rotated = true
	} else if skipBytes > 0 {
		f.Seek(skipBytes, 0)
	}

	var r io.Reader = f
	if opts.Encoding != "" {
		enc := encoding.GetEncoding(opts.Encoding)
		if enc == nil {
			return 0, 0, "", fmt.Errorf("unknown encoding:" + opts.Encoding)
		}
		r = enc.NewDecoder().Reader(f)
	}

	warnNum, critNum, readBytes, errLines, err := opts.searchReader(r)
	if err != nil {
		return warnNum, critNum, errLines, err
	}

	if rotated {
		skipBytes = readBytes
	} else {
		skipBytes += readBytes
	}

	if !opts.NoState {
		err = writeBytesToSkip(stateFile, skipBytes)
		if err != nil {
			log.Printf("writeByteToSkip failed: %s\n", err.Error())
		}
	}
	return warnNum, critNum, errLines, nil
}

func (opts *logOpts) searchReader(rdr io.Reader) (warnNum, critNum, readBytes int64, errLines string, err error) {
	r := bufio.NewReader(rdr)
	for {
		lineBytes, rErr := r.ReadBytes('\n')
		if rErr != nil {
			if rErr != io.EOF {
				err = rErr
			}
			break
		}
		readBytes += int64(len(lineBytes))
		line := strings.Trim(string(lineBytes), "\r\n")
		if matched, matches := opts.match(line); matched {
			if len(matches) > 1 && (opts.WarnLevel > 0 || opts.CritLevel > 0) {
				level, err := strconv.ParseFloat(matches[1], 64)
				if err != nil {
					warnNum++
					critNum++
					errLines += line + "\n"
				} else {
					levelOver := false
					if level > opts.WarnLevel {
						levelOver = true
						warnNum++
					}
					if level > opts.CritLevel {
						levelOver = true
						critNum++
					}
					if levelOver {
						errLines += line + "\n"
					}
				}
			} else {
				warnNum++
				critNum++
				errLines += line + "\n"
			}
		}
	}
	return
}

func (opts *logOpts) match(line string) (bool, []string) {
	pReg := opts.patternReg
	eReg := opts.excludeReg

	matches := pReg.FindStringSubmatch(line)
	matched := len(matches) > 0 && (eReg == nil || !eReg.MatchString(line))
	return matched, matches
}

var stateRe = regexp.MustCompile(`^([A-Z]):[/\\]`)

func getStateFile(stateDir, f string, args []string) string {
	return filepath.Join(
		stateDir,
		fmt.Sprintf(
			"%s-%x",
			stateRe.ReplaceAllString(f, `$1`+string(filepath.Separator)),
			md5.Sum([]byte(strings.Join(args, " "))),
		),
	)
}

func getBytesToSkip(f string) (int64, error) {
	_, err := os.Stat(f)
	if err != nil {
		return 0, nil
	}
	b, err := ioutil.ReadFile(f)
	if err != nil {
		return 0, err
	}
	i, err := strconv.ParseInt(strings.Trim(string(b), " \r\n"), 10, 64)
	if err != nil {
		log.Printf("failed to getBytesToSkip (ignoring): %s", err)
	}
	return i, nil
}

func writeBytesToSkip(f string, num int64) error {
	err := os.MkdirAll(filepath.Dir(f), 0755)
	if err != nil {
		return err
	}
	return writeFileAtomically(f, []byte(fmt.Sprintf("%d", num)))
}

func writeFileAtomically(f string, contents []byte) error {
	tmpf, err := ioutil.TempFile("", "")
	if err != nil {
		return err
	}
	defer os.Remove(tmpf.Name())
	_, err = tmpf.Write(contents)
	if err != nil {
		return err
	}
	tmpf.Close()
	return os.Rename(tmpf.Name(), f)
}<|MERGE_RESOLUTION|>--- conflicted
+++ resolved
@@ -31,11 +31,8 @@
 	CaseInsensitive bool    `short:"i" long:"icase" description:"Run a case insensitive match"`
 	StateDir        string  `short:"s" long:"state-dir" value-name:"DIR" description:"Dir to keep state files under"`
 	NoState         bool    `long:"no-state" description:"Don't use state file and read whole logs"`
-<<<<<<< HEAD
 	Encoding        string  `long:"encoding" description:"Encoding of log file"`
-=======
 	Missing         string  `long:"missing" default:"UNKNOWN" value-name:"(CRITICAL|WARNING|OK|UNKNOWN)" description:"Exit status when log files missing"`
->>>>>>> b940f2b6
 	patternReg      *regexp.Regexp
 	excludeReg      *regexp.Regexp
 	fileList        []string
